--- conflicted
+++ resolved
@@ -24,13 +24,8 @@
 Forbids any invite and membership update for users that belong to a server
 that is in the blacklist provided by the module's configuration
 (`domains_forbidden_when_restricted`). If the invite is a 3PID invite, queries
-<<<<<<< HEAD
-a custom `/info` endpoint of the configured identity server to check if that email
-address would belong to a blacklisted server, in which case the invite is denied.
-=======
 a custom `/_matrix/identity/api/v1/info` endpoint of the configured identity server to check if the invited email
-address belongs to a blacklisted server.
->>>>>>> e478d9c9
+address belongs to a blacklisted server, in which case the invite is denied.
 
 ### `unrestricted` preset
 
