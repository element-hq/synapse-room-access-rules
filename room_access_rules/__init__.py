--- conflicted
+++ resolved
@@ -336,11 +336,7 @@
         self,
         event: EventBase,
         state_events: StateMap[EventBase],
-<<<<<<< HEAD
-    ) -> Tuple[bool, Optional[dict]]:
-=======
     ) -> Tuple[bool, Optional[Dict[str, Any]]]:
->>>>>>> 7769c56c
         """Checks the event's type and the current rule and calls the right function to
         determine whether the event can be allowed.
 
